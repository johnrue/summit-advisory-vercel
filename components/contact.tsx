--- conflicted
+++ resolved
@@ -11,11 +11,8 @@
 import { Select, SelectContent, SelectItem, SelectTrigger, SelectValue } from "@/components/ui/select"
 import { COMPANY_INFO } from "@/lib/company-info"
 import { analytics } from "@/lib/analytics"
-<<<<<<< HEAD
-=======
 import { submitConsultationRequest } from "@/lib/consultation-service"
 import { ConsultationFormData } from "@/lib/types"
->>>>>>> 9cff2ff0
 import { Mail, Phone, MapPin, Clock, CheckCircle } from "lucide-react"
 import AnimatedSection from "@/components/animated-section"
 
@@ -94,11 +91,7 @@
         })
       }, 3000)
     } catch (error) {
-<<<<<<< HEAD
-      console.error("Error submitting form to webhook:", error)
-=======
       console.error("Error submitting form to Supabase:", error)
->>>>>>> 9cff2ff0
       // Track form submission error
       analytics.contactFormError(error instanceof Error ? error.message : 'Unknown error')
       // Optionally, set an error state here to inform the user
